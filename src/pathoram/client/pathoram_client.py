import secrets
from typing import Callable, Optional, Union
from uuid import uuid4

from cryptography.hazmat.primitives.ciphers.aead import AESGCM
from pympler import asizeof

from . import constants
from .bit_util import bit_ceil, get_bucket


class PositionMap:
<<<<<<< HEAD
    """
    The position map stores the leaf node each block is stored on the path to.
    It is accessed similarly to a hashmap, with the mapping:
    leaf_node = PositionMap[address].
    where address is in the address-space of blocks exposed to the user of the pathoram client.

    It is backed either by a list, or by another oram, as described in the recursion section of the Path ORAM paper.
    This backing choice is abstracted away from the user.
    """

    def __init__(self, storage_size: int, block_size: int):
        """
        Instantiate a new position map.
        The position map is initially filled with uniformly random leaf nodes,
        as specified in the Path ORAM paper.
        """
        leaf_nodes = (storage_size + 1) // 2
        self.position_map: Union[list[bytes], ClientOram] = []
=======
    def __init__(self, num_positions: int, block_size: int, leaf_nodes: int):
>>>>>>> 09d29cb7
        self.num_address_per_block = block_size // constants.ADDRESS_SIZE
        self.num_blocks = (
            num_positions + self.num_address_per_block - 1
        ) // self.num_address_per_block
        self.blocks: Union[list[bytes], ClientOram] = []
        assert self.num_address_per_block > 0
        for _ in range(self.num_blocks):
            block = b"".join(
                secrets.randbelow(leaf_nodes).to_bytes(
                    constants.ADDRESS_SIZE, byteorder="big"
                )
                for _ in range(self.num_address_per_block)
            )
            while len(block) + 1 <= block_size:
                block += b"\0"
            self.blocks.append(block)

<<<<<<< HEAD
    @classmethod
    def from_oram(self, oram: "ClientOram", num_address_per_block: int) -> None:
        """
        Construct a position map from an oram.
        """
        self.position_map = oram
        self.num_address_per_block = num_address_per_block

    def __getitem__(self, address: int) -> int:
        """
        Read from the position map.
        Used for determining the leaf node a block is recorded as being stored at.
        """
        block = self.position_map[address // self.num_address_per_block]
        i = address % self.num_address_per_block
=======
    def replace_with(self, oram: "ClientOram") -> None:
        self.blocks = oram

    def getBlocks(self) -> list[bytes]:
        if isinstance(self.blocks, list):
            return self.blocks
        return []

    def __len__(self) -> int:
        assert isinstance(self.blocks, list)
        return len(self.blocks)

    def __getitem__(self, address: int) -> int:
        address, i = divmod(address, self.num_address_per_block)
>>>>>>> 09d29cb7
        return int.from_bytes(
            self.blocks[address][
                constants.ADDRESS_SIZE * i : constants.ADDRESS_SIZE * (i + 1)
            ],
            byteorder="big",
        )

    def __setitem__(self, address: int, data: int) -> None:
<<<<<<< HEAD
        """
        Write to the position map.
        Used for changing the leaf node a block is recorded as being stored at.
        """
        block = self.position_map[address // self.num_address_per_block]
        i = address % self.num_address_per_block
        block = (
=======
        address, i = divmod(address, self.num_address_per_block)
        block = self.blocks[address]
        self.blocks[address] = (
>>>>>>> 09d29cb7
            block[: constants.ADDRESS_SIZE * i]
            + data.to_bytes(constants.ADDRESS_SIZE, byteorder="big")
            + block[constants.ADDRESS_SIZE * (i + 1) :]
        )


class ClientOram:
    """The Oram presents the following interface to its users:
    There is a contiguous array of blocks, each containing a number of bytes.
    Each block can be accessed by its address in the array, to be read or written to.
    The behaviour of reading a block which has not yet been written to is undefined.
    The array cannot be resized.
    """

    def __init__(
        self,
        storage_size: int,
        send_message_init: Callable[[bytes, int, int, int], None],
        send_message_read: Callable[[bytes, int], bytes],
        send_message_write: Callable[[bytes, int, bytes], None],
        block_size: int = constants.DEFAULT_BLOCK_SIZE,
        blocks_per_bucket: int = constants.DEFAULT_BLOCKS_PER_BUCKET,
        position_map: Optional[PositionMap] = None,
        stash: Optional[dict[int, bytes]] = None,
        key: Optional[bytes] = None,
    ):
        """storage_size will be rounded up
        to the nearest power of 2 strictly greater, minus 1.
        For example, to store 6 buckets requires a storage size of 7
        To store 8 buckets requires a storage size of 15
        The maximum storage size supported is 2^64 - 1 buckets

        This class is parameterised over the method of communication to the server

        send_message is a function with the following interface
        send_message(message: bytes) -> bytes
        It returns the response from the server (which might be empty)

        Note that block_size is not the size of the stored blocks,
        as they must also store their address and nonce and auth tag
        But block_size is how much data a user can put into each block

        The position map takes an address as an index
        and returns the leaf node the block at that address is mapped to"""

        # Round up to the nearest power of 2 - 1
        self.storage_size: int = bit_ceil(storage_size + 1) - 1

        self.levels: int = self.storage_size.bit_length()
        self.leaf_nodes: int = (self.storage_size + 1) // 2
        self.block_size = (
            block_size
            + constants.ADDRESS_SIZE
            + constants.NONCE_SIZE
            + constants.AUTH_TAG_SIZE
        )
        self.blocks_per_bucket = blocks_per_bucket

        # A constant block of all 0s to use as a dummy block
        self.dummy_block: bytes = b"\0" * block_size

        self.position_map = position_map or PositionMap(
            self.storage_size, block_size, self.leaf_nodes
        )

        if stash is None:
            self.stash: dict[int, bytes] = {}
        else:
            self.stash = stash

        if key is None:
            key = AESGCM.generate_key(bit_length=256)

        self.aes = AESGCM(key)

        self.send_message_read = send_message_read
        self.send_message_write = send_message_write
        self.client_id = uuid4().bytes
        send_message_init(
            self.client_id, self.storage_size, block_size, self.blocks_per_bucket
        )

    def read_block(self, address: int) -> bytes:
        """
        To read a block, it must be read from the server into the stash,
        then the stash must be written back to the leaf node that was read from
        """
        leaf_node = self.position_map[address]
        self._read_block_into_stash(address)
        block = self.stash[address]
        self._write_blocks_from_stash(leaf_node)
        return block

    def get_client_size(self) -> int:
        return int(asizeof.asizeof(self))  # type: ignore[no-untyped-call]

    def __getitem__(self, address: int) -> bytes:
        return self.read_block(address)

    def write_block(self, address: int, block: bytes) -> None:
        """
        To read a block, it must be read from the server into the stash,
        then modified in the stash,
        then the stash must be written back to the leaf node that was read from
        """
        leaf_node = self.position_map[address]
        self._read_block_into_stash(address)
        self.stash[address] = block
        self._write_blocks_from_stash(leaf_node)

    def __setitem__(self, address: int, block: bytes) -> None:
        return self.write_block(address, block)

    def _read_block_into_stash(self, address: int) -> None:
        """
        Private method.
        Reads a block from the server into the local stash
        This deletes all the blocks along the path read from the server
        They live exclusively in the stash until the next write
        Which always occurs immediately after a read
        """
        if not (0 <= address < self.storage_size * self.blocks_per_bucket):
            raise IndexError("address out of range")

        # Remap block to a new leaf node
        old_leaf_node = self.position_map[address]
        self.position_map[address] = secrets.randbelow(self.leaf_nodes)

        # Find the leaf node this block is on the path to
        encrypted_blocks = self.send_message_read(self.client_id, old_leaf_node)[1:]
        blocks: list[tuple[int, bytes]] = self.parse_encrypted_blocks(encrypted_blocks)
        for address, block in blocks:
            self.stash[address] = block

    def parse_encrypted_blocks(
        self, encrypted_blocks: bytes
    ) -> list[tuple[int, bytes]]:
        """Takes a byte stream of the form:
        (nonce || ciphertext_block)*
        The nonce is 12 bytes
        The ciphertext_block is self.block_size + 16 bytes
        (The 16 is for the AES authentication tag)
        Once decrypted, each block is of the form:
        address || data
        The address is ADDRESS_SIZE bytes
        The data is DEFAULT_BLOCK_SIZE bytes
        Returns an array of blocks and their addresses with type list[(int, bytes)]
        Note that the bytes object is the data from the format above,
        and no longer contains the address
        If the data cannot be parsed, it will throw a ValueError
        If the address = 256**constants.ADDRESS_SIZE - 1, this is a dummy block,
        so throw it away
        """
        if (
            len(encrypted_blocks)
            != self.block_size * self.levels * self.blocks_per_bucket
        ):
            raise ValueError(
                f"encrypted_blocks must be a bytestream"
                f" with blocks of size {self.block_size}"
                f", but instead has blocks of size "
                f"{len(encrypted_blocks)/self.levels/self.blocks_per_bucket}"
                f", with all blocks being of size {len(encrypted_blocks)}"
            )
        blocks: list[tuple[int, bytes]] = []
        for i in range(0, len(encrypted_blocks), self.block_size):
            nonce = encrypted_blocks[i : i + constants.NONCE_SIZE]
            ciphertext_block = encrypted_blocks[
                i + constants.NONCE_SIZE : i + self.block_size
            ]
            block = self.aes.decrypt(nonce, ciphertext_block, associated_data=None)
            address = int.from_bytes(block[: constants.ADDRESS_SIZE], byteorder="big")
            block = block[constants.ADDRESS_SIZE :]
            if address != 256**constants.ADDRESS_SIZE - 1:
                blocks.append((address, block))
        return blocks

    def _encrypt_and_pack_block(self, address: int, block: bytes) -> bytes:
        """The inverse of parse_encrypted_blocks
        But for a single block
        Used before sending the block to the server"""
        nonce: bytes = secrets.token_bytes(12)
        ciphertext_block: bytes = self.aes.encrypt(
            nonce,
            address.to_bytes(constants.ADDRESS_SIZE, byteorder="big") + block,
            associated_data=None,
        )
        return nonce + ciphertext_block

    def _write_blocks_from_stash(self, leaf_node: int) -> None:
        """
        Write blocks from the stash to the server to a specific path
        All blocks from the stash that can land in the path are written
        Always called immediately after _read_block_into_stash
        Responsible for ensuring that not too many blocks are written to each bucket
        Which would overflow the bucket
        """
        for i in range(self.levels - 1, -1, -1):
            valid_block_addresses: list[int] = []
            for block_address in self.stash.keys():
                block_leaf_node = self.position_map[block_address]
                if (
                    get_bucket(block_leaf_node, i, self.levels)
                    == get_bucket(leaf_node, i, self.levels)
                    and len(valid_block_addresses) < self.blocks_per_bucket
                ):
                    valid_block_addresses.append(block_address)
            valid_blocks = [
                self._encrypt_and_pack_block(address, self.stash[address])
                for address in valid_block_addresses
            ]
            # Pad with dummy blocks
            while len(valid_blocks) < self.blocks_per_bucket:
                valid_blocks.append(
                    self._encrypt_and_pack_block(
                        256**constants.ADDRESS_SIZE - 1, self.dummy_block
                    )
                )
            for block in valid_blocks:
                self.send_message_write(
                    self.client_id,
                    leaf_node,
                    i.to_bytes(constants.LEVEL_SIZE, byteorder="big") + block,
                )
            for address in valid_block_addresses:
                self.stash.pop(address)


class ClientOramRecursive:
    """Recursive variant of Oram with uniform block size at each level of recursion"""

    def __init__(
        self,
        storage_size: int,
        send_message_init: Callable[[bytes, int, int, int], None],
        send_message_read: Callable[[bytes, int], bytes],
        send_message_write: Callable[[bytes, int, bytes], None],
        block_size: int = constants.DEFAULT_BLOCK_SIZE,
        blocks_per_bucket: int = constants.DEFAULT_BLOCKS_PER_BUCKET,
        recursive_depth: int = 2,
        key: Optional[bytes] = None,
    ):
        # storage_sizes is a list of length at most recursive_depth+1
        # for i = 0, 1, ..., recursive_depth-1, Oram i has storage_size=storage_size[i]
        # lastly storage_size[recursive_depth] is the length of the position list
        # stored on client side
        # num_address_per_block = block_size // constants.ADDRESS_SIZE

        def create_recursive(position_map: PositionMap, depth: int = 0) -> ClientOram:
            oram = ClientOram(
                storage_size=len(position_map),
                send_message_init=send_message_init,
                send_message_read=send_message_read,
                send_message_write=send_message_write,
                block_size=block_size,
                blocks_per_bucket=blocks_per_bucket,
                key=key,
            )
            for i, data in enumerate(position_map.getBlocks()):
                oram.write_block(i, data)
            if len(oram.position_map) > 2 and depth < recursive_depth:
                oram.position_map.replace_with(
                    create_recursive(oram.position_map, depth + 1)
                )
            return oram

        self.oram = create_recursive(
            PositionMap(storage_size, block_size, (storage_size + 1) // 2)
        )

    def read_block(self, address: int) -> bytes:
        return self.oram.read_block(address)

    def __getitem__(self, address: int) -> bytes:
        return self.read_block(address)

    def write_block(self, address: int, block: bytes) -> None:
        self.oram.write_block(address, block)

    def __setitem__(self, address: int, block: bytes) -> None:
        return self.write_block(address, block)

    def get_client_size(self) -> int:
        return int(asizeof.asizeof(self))  # type: ignore[no-untyped-call]<|MERGE_RESOLUTION|>--- conflicted
+++ resolved
@@ -10,7 +10,6 @@
 
 
 class PositionMap:
-<<<<<<< HEAD
     """
     The position map stores the leaf node each block is stored on the path to.
     It is accessed similarly to a hashmap, with the mapping:
@@ -20,18 +19,12 @@
     It is backed either by a list, or by another oram, as described in the recursion section of the Path ORAM paper.
     This backing choice is abstracted away from the user.
     """
-
-    def __init__(self, storage_size: int, block_size: int):
+    def __init__(self, num_positions: int, block_size: int, leaf_nodes: int):
         """
         Instantiate a new position map.
         The position map is initially filled with uniformly random leaf nodes,
         as specified in the Path ORAM paper.
         """
-        leaf_nodes = (storage_size + 1) // 2
-        self.position_map: Union[list[bytes], ClientOram] = []
-=======
-    def __init__(self, num_positions: int, block_size: int, leaf_nodes: int):
->>>>>>> 09d29cb7
         self.num_address_per_block = block_size // constants.ADDRESS_SIZE
         self.num_blocks = (
             num_positions + self.num_address_per_block - 1
@@ -49,23 +42,6 @@
                 block += b"\0"
             self.blocks.append(block)
 
-<<<<<<< HEAD
-    @classmethod
-    def from_oram(self, oram: "ClientOram", num_address_per_block: int) -> None:
-        """
-        Construct a position map from an oram.
-        """
-        self.position_map = oram
-        self.num_address_per_block = num_address_per_block
-
-    def __getitem__(self, address: int) -> int:
-        """
-        Read from the position map.
-        Used for determining the leaf node a block is recorded as being stored at.
-        """
-        block = self.position_map[address // self.num_address_per_block]
-        i = address % self.num_address_per_block
-=======
     def replace_with(self, oram: "ClientOram") -> None:
         self.blocks = oram
 
@@ -80,7 +56,6 @@
 
     def __getitem__(self, address: int) -> int:
         address, i = divmod(address, self.num_address_per_block)
->>>>>>> 09d29cb7
         return int.from_bytes(
             self.blocks[address][
                 constants.ADDRESS_SIZE * i : constants.ADDRESS_SIZE * (i + 1)
@@ -89,19 +64,13 @@
         )
 
     def __setitem__(self, address: int, data: int) -> None:
-<<<<<<< HEAD
         """
         Write to the position map.
         Used for changing the leaf node a block is recorded as being stored at.
         """
-        block = self.position_map[address // self.num_address_per_block]
-        i = address % self.num_address_per_block
-        block = (
-=======
         address, i = divmod(address, self.num_address_per_block)
         block = self.blocks[address]
         self.blocks[address] = (
->>>>>>> 09d29cb7
             block[: constants.ADDRESS_SIZE * i]
             + data.to_bytes(constants.ADDRESS_SIZE, byteorder="big")
             + block[constants.ADDRESS_SIZE * (i + 1) :]
