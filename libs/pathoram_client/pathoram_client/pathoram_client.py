import secrets
<<<<<<< HEAD
from typing import Callable, Optional, Union, Union

from cryptography.hazmat.primitives.ciphers.aead import AESGCM

from . import constants
from .bit_util import bit_ceil, get_bucket

=======
from collections.abc import Callable
from typing import Optional, Union

from cryptography.hazmat.primitives.ciphers.aead import AESGCM

import pathoram_client.constants as constants
from pathoram_client.bit_util import bit_ceil, get_bucket
>>>>>>> 9be8b547


class Oram:
    """The Oram presents the following interface to its users:
    There is a contiguous array of blocks, each containing a number of bytes
    Each block can be accessed by its address in the array, to be read or written to
    The behaviour of reading a block which has not yet been written to is undefined
    The array cannot be resized"""

    def __init__(
        self,
        storage_size: int,
        send_message_read: Callable[[int], bytes],
        send_message_write: Callable[[int, bytes], None],
        block_size: int = constants.DEFAULT_BLOCK_SIZE,
        blocks_per_bucket: int = constants.DEFAULT_BLOCKS_PER_BUCKET,
        position_map: Optional[Union[list[bytes], "Oram"]] = None,
        stash: Optional[dict[int, bytes]] = None,
        key: Optional[bytes] = None,
    ):
        """storage_size will be rounded up
        to the nearest power of 2 strictly greater, minus 1.
        For example, to store 6 buckets requires a storage size of 7
        To store 8 buckets requires a storage size of 15
        The maximum storage size supported is 2^64 - 1 buckets

        This class is parameterised over the method of communication to the server

        send_message is a function with the following interface
        send_message(message: bytes) -> bytes
        It returns the response from the server (which might be empty)

        Note that block_size is not the size of the stored blocks,
        as they must also store their address and nonce and auth tag
        But block_size is how much data a user can put into each block

        The position map takes an address as an index
        and returns the leaf node the block at that address is mapped to"""

        # Round up to the nearest power of 2 - 1
        self.storage_size: int = bit_ceil(storage_size + 1) - 1

        self.levels: int = self.storage_size.bit_length()
        self.leaf_nodes: int = (self.storage_size + 1) // 2
        self.block_size = (
            block_size
            + constants.ADDRESS_SIZE
            + constants.NONCE_SIZE
            + constants.AUTH_TAG_SIZE
        )
        self.blocks_per_bucket = blocks_per_bucket

        # A constant block of all 0s to use as a dummy block
        self.dummy_block: bytes = b"\0" * block_size

        if position_map is None:
            self.position_map: Union[list[bytes], Oram] = [
                secrets.randbelow(self.leaf_nodes).to_bytes(
                    constants.LEVEL_SIZE, byteorder="big"
                )
                for _ in range(self.storage_size)
            ]
        else:
            self.position_map = position_map

        if stash is None:
            self.stash: dict[int, bytes] = {}
        else:
            self.stash = stash

        if key is None:
            key = AESGCM.generate_key(bit_length=256)

        self.aes = AESGCM(key)

        self.send_message_read = send_message_read
        self.send_message_write = send_message_write

    def read_block(self, address: int) -> bytes:
        leaf_node = int.from_bytes(self.position_map[address], byteorder="big")
        self._read_block_into_stash(address)
        block = self.stash[address]
        self._write_blocks_from_stash(
<<<<<<< HEAD
            int.from_bytes(leaf_node, byteorder="big")
=======
            int.from_bytes(self.position_map[address], byteorder="big")
>>>>>>> 9be8b547
        )
        return block

    def __getitem__(self, address: int) -> bytes:
        return self.read_block(address)

    def write_block(self, address: int, block: bytes) -> None:
        leaf_node = int.from_bytes(self.position_map[address], byteorder="big")
        self._read_block_into_stash(address)
        self.stash[address] = block
        self._write_blocks_from_stash(
<<<<<<< HEAD
            int.from_bytes(leaf_node, byteorder="big")
=======
            int.from_bytes(self.position_map[address], byteorder="big")
>>>>>>> 9be8b547
        )

    def __setitem__(self, address: int, block: bytes) -> None:
        return self.write_block(address, block)

    def _read_block_into_stash(self, address: int) -> None:
        if not (0 <= address < self.storage_size * self.blocks_per_bucket):
            raise IndexError("address out of range")

        # Remap block to a new leaf node
        old_leaf_node = int.from_bytes(self.position_map[address], byteorder="big")
        self.position_map[address] = secrets.randbelow(self.leaf_nodes).to_bytes(
            constants.LEVEL_SIZE, byteorder="big"
        )

        # If the block is in the stash already, leave it be
        if address in self.stash:
            return

        # Find the leaf node this block is on the path to
<<<<<<< HEAD
        encrypted_blocks = self.send_message_read(old_leaf_node)[1:]
=======
        encrypted_blocks = self.send_message_read(old_leaf_node)
>>>>>>> 9be8b547
        blocks: list[tuple[int, bytes]] = self.parse_encrypted_blocks(encrypted_blocks)
        for address, block in blocks:
            self.stash[address] = block

    def parse_encrypted_blocks(
        self, encrypted_blocks: bytes
    ) -> list[tuple[int, bytes]]:
        """Takes a byte stream of the form:
        (nonce || ciphertext_block)*
        The nonce is 12 bytes
        The ciphertext_block is self.block_size + 16 bytes
        (The 16 is for the AES authentication tag)
        Once decrypted, each block is of the form:
        address || data
        The address is ADDRESS_SIZE bytes
        The data is DEFAULT_BLOCK_SIZE bytes
        Returns an array of blocks and their addresses with type list[(int, bytes)]
        Note that the bytes object is the data from the format above,
        and no longer contains the address
        If the data cannot be parsed, it will throw a ValueError
        If the address = 256**constants.ADDRESS_SIZE - 1, this is a dummy block,
        so throw it away
        """
        if (
            len(encrypted_blocks)
            != self.block_size * self.levels * self.blocks_per_bucket
        ):
            raise ValueError(
                f"encrypted_blocks must be a bytestream"
                f" with blocks of size {self.block_size}"
                f", but instead has blocks of size"
                f"{len(encrypted_blocks)/self.levels/self.blocks_per_bucket}"
                f", with all blocks being of size {len(encrypted_blocks)}"
            )
        blocks: list[tuple[int, bytes]] = []
        for i in range(0, len(encrypted_blocks), self.block_size):
            nonce = encrypted_blocks[i : i + constants.NONCE_SIZE]
            ciphertext_block = encrypted_blocks[
                i + constants.NONCE_SIZE : i + self.block_size
            ]
            block = self.aes.decrypt(nonce, ciphertext_block, associated_data=None)
            address = int.from_bytes(block[: constants.ADDRESS_SIZE], byteorder="big")
            block = block[constants.ADDRESS_SIZE :]
            if address != 256**constants.ADDRESS_SIZE - 1:
                blocks.append((address, block))
        return blocks

    def _encrypt_and_pack_block(self, address: int, block: bytes) -> bytes:
        """The inverse of parse_encrypted_blocks
        But for a single block
        Used before sending the block to the server"""
        nonce: bytes = secrets.token_bytes(12)
        ciphertext_block: bytes = self.aes.encrypt(
            nonce,
            address.to_bytes(constants.ADDRESS_SIZE, byteorder="big") + block,
            associated_data=None,
        )
        return nonce + ciphertext_block

    def _write_blocks_from_stash(self, leaf_node: int) -> None:
        for i in range(self.levels - 1, -1, -1):
            valid_block_addresses: list[int] = []
            for block_address in self.stash.keys():
                block_leaf_node = int.from_bytes(
                    self.position_map[block_address], byteorder="big"
                )
                if (
                    get_bucket(block_leaf_node, i, self.levels)
                    == get_bucket(leaf_node, i, self.levels)
                    and len(valid_block_addresses) <= self.blocks_per_bucket
                ):
                    valid_block_addresses.append(block_address)
            valid_blocks = [
                self._encrypt_and_pack_block(address, self.stash[address])
                for address in valid_block_addresses
            ]
            # Pad with dummy blocks
            while len(valid_blocks) < self.blocks_per_bucket:
                valid_blocks.append(
                    self._encrypt_and_pack_block(
                        256**constants.ADDRESS_SIZE - 1, self.dummy_block
                    )
                )
            for block in valid_blocks:
                self.send_message_write(
                    leaf_node, i.to_bytes(constants.LEVEL_SIZE, byteorder="big") + block
                )
            for address in valid_block_addresses:
                self.stash.pop(address)


class OramRecursive:
    """Recursive variant of Oram with uniform block size at each level of recursive"""

    def __init__(
        self,
        storage_size: int,
        send_message_read: Callable[[int], bytes],
        send_message_write: Callable[[int, bytes], None],
        block_size: int = constants.DEFAULT_BLOCK_SIZE,
        blocks_per_bucket: int = constants.DEFAULT_BLOCKS_PER_BUCKET,
        recursive_depth: int = constants.DEFAULT_RECURSIVE_DEPTH,
        stash: Optional[dict[int, bytes]] = None,
        key: Optional[bytes] = None,
    ):
        self.orams: list[Oram] = []
        for i in range(recursive_depth):
            self.orams.append(
                Oram(
                    storage_size=storage_size,
                    send_message_read=lambda addr: send_message_read(
                        addr + i * storage_size
                    ),
                    send_message_write=lambda addr, data: send_message_write(
                        addr + i * storage_size, data
                    ),
                    block_size=block_size,
                    blocks_per_bucket=blocks_per_bucket,
                    position_map=self.orams[i - 1] if self.orams else None,
                    stash=stash,
                    key=key,
                )
            )
        self.orams.append(
            Oram(
                storage_size=storage_size,
                send_message_read=lambda addr: send_message_read(
                    addr + recursive_depth * storage_size
                ),
                send_message_write=lambda addr, data: send_message_write(
                    addr + recursive_depth * storage_size, data
                ),
                block_size=block_size,
                blocks_per_bucket=blocks_per_bucket,
                position_map=self.orams[-1] if self.orams else None,
                stash=stash,
                key=key,
            )
        )

    def read_block(self, address: int) -> bytes:
        return self.orams[-1].read_block(address)

    def __getitem__(self, address: int) -> bytes:
        return self.read_block(address)

    def write_block(self, address: int, block: bytes) -> None:
        self.orams[-1].write_block(address, block)

    def __setitem__(self, address: int, block: bytes) -> None:
        return self.write_block(address, block)<|MERGE_RESOLUTION|>--- conflicted
+++ resolved
@@ -1,21 +1,14 @@
 import secrets
-<<<<<<< HEAD
-from typing import Callable, Optional, Union, Union
+from typing import Callable, Optional, Union, Union, Union
 
 from cryptography.hazmat.primitives.ciphers.aead import AESGCM
 
 from . import constants
 from .bit_util import bit_ceil, get_bucket
 
-=======
-from collections.abc import Callable
-from typing import Optional, Union
-
-from cryptography.hazmat.primitives.ciphers.aead import AESGCM
 
 import pathoram_client.constants as constants
 from pathoram_client.bit_util import bit_ceil, get_bucket
->>>>>>> 9be8b547
 
 
 class Oram:
@@ -99,13 +92,14 @@
         self._read_block_into_stash(address)
         block = self.stash[address]
         self._write_blocks_from_stash(
-<<<<<<< HEAD
+            int.from_bytes(
             int.from_bytes(leaf_node, byteorder="big")
-=======
-            int.from_bytes(self.position_map[address], byteorder="big")
->>>>>>> 9be8b547
+        , byteorder="big")
         )
         return block
+
+    def __getitem__(self, address: int) -> bytes:
+        return self.read_block(address)
 
     def __getitem__(self, address: int) -> bytes:
         return self.read_block(address)
@@ -115,11 +109,12 @@
         self._read_block_into_stash(address)
         self.stash[address] = block
         self._write_blocks_from_stash(
-<<<<<<< HEAD
             int.from_bytes(leaf_node, byteorder="big")
-=======
-            int.from_bytes(self.position_map[address], byteorder="big")
->>>>>>> 9be8b547
+        )
+
+    def __setitem__(self, address: int, block: bytes) -> None:
+        return 
+            int.from_bytes(self.write_block(address, block, byteorder="big")
         )
 
     def __setitem__(self, address: int, block: bytes) -> None:
@@ -140,11 +135,7 @@
             return
 
         # Find the leaf node this block is on the path to
-<<<<<<< HEAD
         encrypted_blocks = self.send_message_read(old_leaf_node)[1:]
-=======
-        encrypted_blocks = self.send_message_read(old_leaf_node)
->>>>>>> 9be8b547
         blocks: list[tuple[int, bytes]] = self.parse_encrypted_blocks(encrypted_blocks)
         for address, block in blocks:
             self.stash[address] = block
